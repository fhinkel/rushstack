--- conflicted
+++ resolved
@@ -26,16 +26,10 @@
     "postcss-modules": "~1.5.0"
   },
   "devDependencies": {
-<<<<<<< HEAD
-    "@microsoft/rush-stack-compiler-3.5": "0.4.15",
-    "@microsoft/node-library-build": "6.4.17",
-    "@rushstack/eslint-config": "0.5.7",
-    "@types/autoprefixer": "9.7.2",
-=======
     "@microsoft/rush-stack-compiler-3.5": "0.4.17",
     "@microsoft/node-library-build": "6.4.19",
     "@rushstack/eslint-config": "0.5.8",
->>>>>>> 77bc2ea6
+    "@types/autoprefixer": "9.7.2",
     "@types/clean-css": "4.2.1",
     "@types/glob": "7.1.1",
     "@types/jest": "25.2.1",
