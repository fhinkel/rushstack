--- conflicted
+++ resolved
@@ -52,12 +52,8 @@
     "@rushstack/eslint-config": "0.5.7",
     "@types/glob": "7.1.1",
     "@types/inquirer": "0.0.43",
-<<<<<<< HEAD
     "@types/is-ci": "2.0.0",
-    "@types/jest": "23.3.11",
-=======
     "@types/jest": "25.2.1",
->>>>>>> bf36e86d
     "@types/js-yaml": "3.12.1",
     "@types/lodash": "4.14.116",
     "@types/minimatch": "2.0.29",
