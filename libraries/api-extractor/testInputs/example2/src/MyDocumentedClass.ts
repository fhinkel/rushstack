--- conflicted
+++ resolved
@@ -78,20 +78,9 @@
  * correctly. It can contain a {@link https://bing.com/ | bing home}. This block is entirely
  * valid and a correct documentation object should be built for this ApiItem.
  *
-<<<<<<< HEAD
- * @summary Mock class for testing AEDoc parser
-=======
->>>>>>> 1587572b
  * @public
  * @remarks Mock class for testing JsDoc parser
  */
-<<<<<<< HEAD
-// (Error #2)
-// Error: The AEDoc tag "@summary" is not supported in this context
-// (Error #4)
-// Error: Unexpected text in AEDoc comment: "Mock class for testing AEDoc parser"
-=======
->>>>>>> 1587572b
 export default class MyDocumentedClass {
 
 
