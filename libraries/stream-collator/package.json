{
  "name": "@rushstack/stream-collator",
<<<<<<< HEAD
  "version": "3.2.53",
  "description": "Display intelligible realtime output from concurrent processes",
=======
  "version": "3.2.55",
  "description": "Display intelligible realtime output from your asynchronous streams",
>>>>>>> 23dc067d
  "repository": {
    "type": "git",
    "url": "https://github.com/microsoft/rushstack/tree/master/libraries/stream-collator"
  },
  "main": "lib/index.js",
  "typings": "dist/stream-collator.d.ts",
  "scripts": {
    "build": "heft test --clean"
  },
  "license": "MIT",
  "dependencies": {
    "@rushstack/node-core-library": "workspace:*",
    "@rushstack/terminal": "workspace:*"
  },
  "devDependencies": {
    "@microsoft/rush-stack-compiler-3.5": "workspace:*",
    "@types/heft-jest": "1.0.1",
    "@types/node": "10.17.13",
    "@rushstack/eslint-config": "workspace:*",
    "@rushstack/heft": "workspace:*"
  }
}<|MERGE_RESOLUTION|>--- conflicted
+++ resolved
@@ -1,12 +1,7 @@
 {
   "name": "@rushstack/stream-collator",
-<<<<<<< HEAD
-  "version": "3.2.53",
+  "version": "3.2.55",
   "description": "Display intelligible realtime output from concurrent processes",
-=======
-  "version": "3.2.55",
-  "description": "Display intelligible realtime output from your asynchronous streams",
->>>>>>> 23dc067d
   "repository": {
     "type": "git",
     "url": "https://github.com/microsoft/rushstack/tree/master/libraries/stream-collator"
